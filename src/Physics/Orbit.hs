-- Extensions for uom-plugin
{-# LANGUAGE DataKinds             #-}
{-# LANGUAGE FlexibleContexts      #-}
{-# LANGUAGE FlexibleInstances     #-}
{-# LANGUAGE MultiParamTypeClasses #-}
{-# LANGUAGE QuasiQuotes           #-}
{-# LANGUAGE ScopedTypeVariables   #-}
{-# LANGUAGE TypeFamilies          #-}
{-# LANGUAGE TypeOperators         #-}
{-# OPTIONS_GHC -fno-warn-orphans #-}
{-# OPTIONS_GHC -fplugin Data.UnitsOfMeasure.Plugin #-}

-- | Types and functions for dealing with Kepler orbits.
module Physics.Orbit
  ( -- * The Orbit data type and dependencies
    Orbit(..)
  , InclinationSpecifier(..)
  , PeriapsisSpecifier(..)
  , Classification(..)

    -- * Functions for dealing with orbits
    -- ** Utilities
  , isValid
  , classify
    -- ** Orbital elements
  , apoapsis
  , meanMotion
  , period
  , arealVelocity
    -- *** Geometry
  , semiMajorAxis
  , semiMinorAxis
  , semiLatusRectum
  , hyperbolicApproachAngle
  , hyperbolicDepartureAngle
    -- ** Conversions

    -- *** To time since periapse
  , timeAtMeanAnomaly
  , timeAtEccentricAnomaly
  , timeAtTrueAnomaly

    -- *** To mean anomaly
  , meanAnomalyAtTime
  , meanAnomalyAtEccentricAnomaly
  , meanAnomalyAtTrueAnomaly

    -- *** To eccentric anomaly
  , eccentricAnomalyAtTime
  , eccentricAnomalyAtMeanAnomaly
  , eccentricAnomalyAtMeanAnomalyFloat
  , eccentricAnomalyAtTrueAnomaly

    -- *** To true anomaly
  , trueAnomalyAtTime
  , trueAnomalyAtMeanAnomaly
  , trueAnomalyAtEccentricAnomaly

    -- * Unit synonyms
  , Time
  , Distance
  , Speed
  , Mass
  , Angle
  , Unitless
  , Position
  , Velocity

    -- * Reexported from 'Data.CReal'
  , Converge
  ) where

import Control.Monad                ((<=<))
import Data.Bifunctor               (bimap, second)
import Data.CReal.Converge          (Converge, convergeErr)
import Data.UnitsOfMeasure.Defs     ()
import Data.UnitsOfMeasure.Extra
import Data.UnitsOfMeasure.Internal (Quantity (..))
import Data.UnitsOfMeasure.Show     ()
import Linear.V3                    (V3)
import Numeric.AD                   (Mode, Scalar, auto)
import Numeric.AD.Halley            (findZero, findZeroNoEq)
import Numeric.AD.Internal.Identity (Id (..))
import Physics.Radian               (halfTurn, turn)

--------------------------------------------------------------------------------
-- Types
--------------------------------------------------------------------------------

-- | A measure in seconds.
type Time a     = Quantity a [u| s |]
-- | A measure in meters.
type Distance a = Quantity a [u| m |]
-- | A measure in meters per second.
type Speed a    = Quantity a [u| m s^-1 |]
-- | A measure in kilograms.
type Mass a     = Quantity a [u| kg |]
-- | A measure in radians.
type Angle a    = Quantity a [u| rad |]
-- | A unitless measure.
type Unitless a = Quantity a One
-- | A position in space.
type Position a = V3 (Distance a)
-- | A speed in space.
type Velocity a = V3 (Speed a)

-- | Data type defining an orbit parameterized by the type used to
-- represent values
data Orbit a = Orbit { -- | The orbit's eccentricity, e.
                       --
                       -- 'eccentricity' must be non-negative.
                       --
                       -- An eccentricity of 0 describes a circular orbit.
                       --
                       -- An eccentricity of less than 1 describes an elliptic
                       -- orbit.
                       --
                       -- An eccentricity equal to 1 describes a parabolic orbit.
                       --
                       -- An eccentricity greater than 1 describes a hyperbolic
                       -- orbit.
                       eccentricity                  :: !(Unitless a)
                       -- | The orbit's periapsis, q.
                       --
                       -- 'periapsis' must be positive.
                       --
                       -- The periapsis is the distance between the bodies at
                       -- their closest approach.
                     , periapsis                     :: !(Distance a)
                       -- | The 'inclinationSpecifier' describes the angle
                       -- between the obtital plane and the reference plane.
                     , inclinationSpecifier          :: !(InclinationSpecifier a)
                       -- | 'periapsisSpecifier' is 'Circular' iff
                       -- 'eccentricity' is 0
                       --
                       -- The periapsis specifier describes any rotation of
                       -- the orbit relative to the reference direction in the
                       -- orbital plane.
                     , periapsisSpecifier            :: !(PeriapsisSpecifier a)
                       -- | The gravitational parameter of the system's
                       -- primary, μ.
                       --
                       -- μ is equal to the mass of the primary times
                       -- <https://en.wikipedia.org/wiki/Gravitational_constant
                       -- G>.
                       --
                       -- 'primaryGravitationalParameter' must be positive.
                     , primaryGravitationalParameter :: !(Quantity a [u| m^3 s^-2 |])
                     }
  deriving (Show, Eq)

-- | Along with 'PeriapsisSpecifier' the 'InclinationSpecifier' describes
-- orbital elements extra to its geometry.
data InclinationSpecifier a = -- | The orbit does not lie exactly in the
                              -- reference plane
                              Inclined { -- | The longitude of the ascending
                                         -- node, Ω.
                                         --
                                         -- The angle between the reference
                                         -- direction and the point where the
                                         -- orbiting body crosses the reference
                                         -- plane in the positive z direction.
                                         longitudeOfAscendingNode :: !(Angle a)
                                         -- | The orbit's inclination, i.
                                         --
                                         -- The angle between the reference
                                         -- plane and the orbital plane
                                       , inclination              :: !(Angle a)
                                       }
                              -- | The orbit lies in the reference plane
                            | NonInclined
  deriving (Show, Eq)

-- | Along with 'InclinationSpecifier' the 'PeriapsisSpecifier' describes
-- orbital elements extra to its geometry.
data PeriapsisSpecifier a = -- | The orbit is not circular
                            Eccentric { -- | The argument of periapsis, ω.
                                        --
                                        -- The 'argumentOfPeriapsis' is the
                                        -- angle of the periapsis relative to
                                        -- the reference direction in the
                                        -- orbital plane.
                                        argumentOfPeriapsis :: !(Angle a) }
                            -- | The orbit has an eccentricity of 0 so the
                            -- 'argumentOfPeriapsis' is indeterminate.
                          | Circular
  deriving (Show, Eq)

-- | What for the orbit's geometry takes. This is dependant only on the
-- 'eccentricity', e >= 0, of the orbit.
data Classification = -- | 0 <= e < 1
                      --
                      -- This includes circular orbits.
                      Elliptic
                      -- | e == 1
                    | Parabolic
                      -- | e > 1
                    | Hyperbolic
  deriving (Show, Read, Eq)

unsafeMapUnit :: (a -> b) -> Quantity a u -> Quantity b u
unsafeMapUnit f (MkQuantity x) = MkQuantity (f x)

unsafeMapOrbit :: (a -> b) -> Orbit a -> Orbit b
unsafeMapOrbit f (Orbit e q i p μ) = Orbit (unsafeMapUnit f e)
                                           (unsafeMapUnit f q)
                                           (unsafeMapInclinationSpecifier f i)
                                           (unsafeMapPeriapsisSpecifier f p)
                                           (unsafeMapUnit f μ)

unsafeMapInclinationSpecifier :: (a -> b)
                              -> InclinationSpecifier a -> InclinationSpecifier b
unsafeMapInclinationSpecifier f s = case s of
  Inclined _Ω i -> Inclined (unsafeMapUnit f _Ω) (unsafeMapUnit f i)
  NonInclined   -> NonInclined

unsafeMapPeriapsisSpecifier :: (a -> b)
                            -> PeriapsisSpecifier a -> PeriapsisSpecifier b
unsafeMapPeriapsisSpecifier f p = case p of
  Circular    -> Circular
  Eccentric a -> Eccentric (unsafeMapUnit f a)


--------------------------------------------------------------------------------
-- Functions
--------------------------------------------------------------------------------

-- | Return true is the orbit is valid and false if it is invalid. The behavior
-- of all the other functions in this module is undefined when given an invalid
-- orbit.
isValid :: (Ord a, Num a) => Orbit a -> Bool
isValid o = e >= 0 &&
            ((e == 0) `iff` (periapsisSpecifier o == Circular)) &&
            q > [u|0 m|] &&
            μ > [u|0 m^3 s^-2|]
  where
    iff = (==) :: Bool -> Bool -> Bool
    e = eccentricity o
    q = periapsis o
    μ = primaryGravitationalParameter o

-- | 'classify' is a funciton which returns the orbit's class.
classify :: (Num a, Ord a) => Orbit a -> Classification
classify o
  | e < 1 = Elliptic
  | e == 1 = Parabolic
  | e > 1 = Hyperbolic
  | otherwise = error "classify"
  where
    e = eccentricity o

-- | Calculate the semi-major axis, a, of the 'Orbit'. Returns 'Nothing' when
-- given a parabolic orbit for which there is no semi-major axis. Note that the
-- semi-major axis of a hyperbolic orbit is negative.
semiMajorAxis :: (Fractional a, Ord a) => Orbit a -> Maybe (Distance a)
semiMajorAxis o =
  case classify o of
    Parabolic -> Nothing
    _         -> Just $ q /: (1 -: e)
  where
    q = periapsis o
    e = eccentricity o

-- | Calculate the semi-minor axis, b, of the 'Orbit'. Like 'semiMajorAxis'
-- @\'semiMinorAxis\' o@ is negative when @o@ is a hyperbolic orbit. In the
-- case of a parabolic orbit 'semiMinorAxis' returns 0m.
semiMinorAxis :: (Floating a, Ord a) => Orbit a -> Distance a
semiMinorAxis o =
  case classify o of
    Elliptic   -> a *: sqrt' (1 -: e ^ (2::Int))
    Parabolic  -> [u|0m|]
    Hyperbolic -> a *: sqrt' (e ^ (2::Int) -: 1)
  where
    e = eccentricity o
    Just a = semiMajorAxis o

-- | Calculate the semiLatusRectum, l, of the 'Orbit'
semiLatusRectum :: (Num a) => Orbit a -> Distance a
semiLatusRectum orbit = e *: q +: q
  where q = periapsis orbit
        e = eccentricity orbit

-- | Calculate the distance between the bodies when they are at their most
-- distant. 'apoapsis' returns 'Nothing' when given a parabolic or hyperbolic
-- orbit.
apoapsis :: (Fractional a, Ord a) => Orbit a -> Maybe (Distance a)
apoapsis o =
  case classify o of
    Elliptic -> Just $ a *: (1 +: e)
    _        -> Nothing
  where
    Just a = semiMajorAxis o
    e = eccentricity o

-- | Calculate the mean motion, n, of an orbit
--
-- This is the rate of change of the mean anomaly with respect to time.
meanMotion :: (Floating a, Ord a) => Orbit a -> Quantity a [u|rad/s|]
meanMotion o =
  case classify o of
    Elliptic   -> convert $ sqrt' (μ /: cube a)
    Hyperbolic -> convert $ sqrt' (μ /: negate' (cube a))
    Parabolic  -> convert $ 2 *: sqrt' (μ /: cube l)
  where
    Just a = semiMajorAxis o
    μ = primaryGravitationalParameter o
    l = semiLatusRectum o

-- | Calculate the orbital period, p, of an elliptic orbit.
--
-- 'period' returns Nothing if given a parabolic or hyperbolic orbit.
period :: (Floating a, Ord a) => Orbit a -> Maybe (Time a)
period o =
  case classify o of
    Elliptic -> Just p
    _ -> Nothing
  where
    n = meanMotion o
    p = turn /: n

-- | Calculate the angle at which a body leaves the system when on an escape
-- trajectory relative to the argument of periapsis. This is the limit of the
-- true anomaly as time tends towards infinity minus the argument of periapsis.
-- The departure angle is in the closed range (π/2..π).
--
-- This is the negation of the approach angle.
--
-- 'hyperbolicDepartureAngle' returns Nothing when given an elliptic orbit and
-- π when given a parabolic orbit.
hyperbolicDepartureAngle :: (Floating a, Ord a) => Orbit a -> Maybe (Angle a)
hyperbolicDepartureAngle o =
  case classify o of
    Hyperbolic ->
      let e = eccentricity o
          θ = convert $ acos (-1 / e)
      in Just θ
    Parabolic -> Just (turn /: 2)
    _ -> Nothing

-- | Calculate the angle at which a body leaves the system when on a hyperbolic
-- trajectory relative to the argument of periapsis. This is the limit of the
-- true anomaly as time tends towards -infinity minus the argument of
-- periapsis. The approach angle is in the closed range (-π..π/2).
--
-- This is the negation of the departure angle.
--
-- 'hyperbolicApproachAngle' returns Nothing when given a non-hyperbolic orbit
-- and -π when given a parabolic orbit.
hyperbolicApproachAngle :: (Floating a, Ord a) => Orbit a -> Maybe (Angle a)
hyperbolicApproachAngle = fmap negate' . hyperbolicDepartureAngle

<<<<<<< HEAD
-- | Calculate the time since periapse, t, when the body has the given
-- <https://en.wikipedia.org/wiki/Mean_anomaly mean anomaly>, M. M may be
-- negative, indicating that the orbiting body has yet to reach periapse.
--
-- The sign of the time at mean anomaly M is the same as the sign of M.
--
-- The returned time is unbounded.
timeAtMeanAnomaly :: (Floating a, Ord a) => Orbit a -> Angle a -> Time a
timeAtMeanAnomaly o _M = _M /: n
  where n = meanMotion o

-- | Calculate the time since periapse, t, of an elliptic orbit when at
-- eccentric anomaly E.
--
-- 'timeAtEccentricAnomaly' returns Nothing if given a parabolic or hyperbolic
-- orbit.
timeAtEccentricAnomaly :: (Floating a, Ord a) => Orbit a -> Angle a -> Maybe (Time a)
timeAtEccentricAnomaly o = fmap (timeAtMeanAnomaly o) . meanAnomalyAtEccentricAnomaly o

-- | Calculate the time since periapse given the true anomaly, ν, of an
-- orbiting body.
timeAtTrueAnomaly :: (Real a, Floating a) => Orbit a -> Angle a -> Maybe (Time a)
timeAtTrueAnomaly o = fmap (timeAtMeanAnomaly o) . meanAnomalyAtTrueAnomaly o

-- | Calculate the <https://en.wikipedia.org/wiki/Mean_anomaly mean anomaly>,
-- M, at the given time since periapse, t. t may be negative, indicating that
-- the orbiting body has yet to reach periapse.
--
-- The sign of the mean anomaly at time t is the same as the sign of t.
--
-- The returned mean anomaly is unbounded.
meanAnomalyAtTime :: (Floating a, Ord a) => Orbit a -> Time a -> Angle a
meanAnomalyAtTime o t = t *: n
  where n = meanMotion o

-- | Calculate the mean anomaly, M, of an elliptic orbit when at eccentric
-- anomaly E
--
-- 'meanAnomalyAtEccentricAnomaly' returns Nothing if given a parabolic or
-- hyperbolic orbit.
--
-- The number of orbits represented by the anomalies is preserved;
-- i.e. M `div` 2π = E `div` 2π
meanAnomalyAtEccentricAnomaly :: (Floating a, Ord a) => Orbit a -> Angle a -> Maybe (Angle a)
meanAnomalyAtEccentricAnomaly o _E = case classify o of
                                       Elliptic -> Just _M
                                       _ -> Nothing
  where e = eccentricity o
        untypedE = convert _E
        _M = convert (untypedE -: e *: sin untypedE)

-- | Calculate the mean anomaly, M, of an orbiting body when at the given true
-- anomaly, ν.
--
-- The number of orbits represented by the anomalies is preserved;
-- i.e. M `div` 2π = ν `div` 2π
--
-- Currently only implemented for elliptic orbits.
meanAnomalyAtTrueAnomaly :: (Real a, Floating a)
                         => Orbit a -> Angle a -> Maybe (Angle a)
meanAnomalyAtTrueAnomaly o = case classify o of
  Elliptic -> meanAnomalyAtEccentricAnomaly o <=<
              eccentricAnomalyAtTrueAnomaly o
  _ -> error "TODO: meanAnomalyAtTrueAnomaly"

-- | Calculate the eccentric anomaly, E, of an elliptic orbit at time t.
--
-- 'eccentricAnomalyAtTime' returns Nothing when given a parabolic or
-- hyperbolic orbit.
--
-- The number of orbits represented by the time is preserved;
-- i.e. t `div` p = E `div` 2π
eccentricAnomalyAtTime :: (Converge [a], Floating a, Real a)
                       => Orbit a -> Time a -> Maybe (Angle a)
eccentricAnomalyAtTime o t = case classify o of
  Elliptic -> eccentricAnomalyAtMeanAnomaly o . meanAnomalyAtTime o $ t
  _ -> Nothing

-- | Calculate the eccentric anomaly, E, of an elliptic orbit when at mean
-- anomaly M. This function is considerably slower than most other conversion
-- functions as it uses an iterative method as no closed form solution exists.
--
-- The number of orbits represented by the anomalies is preserved;
-- i.e. M `div` 2π = E `div` 2π
--
-- 'eccentricAnomalyAtMeanAnomaly' returns Nothing when given a parabolic or
-- hyperbolic orbit.
eccentricAnomalyAtMeanAnomaly :: forall a. (Converge [a], Floating a, Real a)
                              => Orbit a -> Angle a -> Maybe (Angle a)
eccentricAnomalyAtMeanAnomaly o _M = case classify o of
                                       Elliptic -> _E
                                       _ -> Nothing
  where (n, wrappedM) = second unQuantity (_M `divMod'` turn)
        e = unQuantity (eccentricity o)
        _MFloat = [u|rad|] . realToFrac $ wrappedM
        oFloat = unsafeMapOrbit realToFrac o
        initialGuessFloat :: Angle Float
        Just initialGuessFloat = eccentricAnomalyAtMeanAnomalyFloat oFloat _MFloat
        initialGuess = realToFrac . unQuantity $ initialGuessFloat
        err :: (Mode b, Floating b, Scalar b ~ a) => b -> b
        err _E = auto wrappedM - (_E - auto e * sin _E)
        wrappedE = fmap [u|rad|] . convergeErr (runId . abs . err .  Id) $
                   findZeroNoEq err initialGuess
        _E = (+: (unsafeMapUnit fromInteger n *: turn)) <$> wrappedE

-- | 'eccentricAnomalyAtMeanAnomaly' specialized to 'Float'.
--
-- This function is used to calculate the initial guess for
-- 'eccentricAnomalyAtMeanAnomaly'.
eccentricAnomalyAtMeanAnomalyFloat :: Orbit Float -> Angle Float -> Maybe (Angle Float)
eccentricAnomalyAtMeanAnomalyFloat o _M = case classify o of
                                            Elliptic -> Just _E
                                            _ -> Nothing
  where wrappedM = unQuantity (_M `mod'` turn)
        e = unQuantity (eccentricity o)
        sinM = sin wrappedM
        cosM = cos wrappedM
        -- Use a better initial guess
        -- http://alpheratz.net/dynamics/twobody/KeplerIterations_summary.pdf
        initialGuess = wrappedM +
                       e * sinM +
                       e * e * sinM * cosM +
                       0.5 * e * e * e * sinM * (3 * cosM * cosM - 1)
        _E :: Angle Float
        _E = [u|rad|] . last . take 5 $
             findZero (\_E -> auto wrappedM - (_E - auto e * sin _E))
                      initialGuess

-- | Calculate the eccentric anomaly, E, of an orbiting body when it has true
-- anomaly, ν.
--
-- The number of orbits represented by the anomalies is preserved;
-- i.e. ν `div` 2π = E `div` 2π
--
-- Returns Nothing if given a parabolic or hyperbolic orbit.
eccentricAnomalyAtTrueAnomaly :: (Floating a, Real a)
                              => Orbit a -> Angle a -> Maybe (Angle a)
eccentricAnomalyAtTrueAnomaly o ν = case classify o of
                                       Elliptic -> Just _E
                                       _ -> Nothing
  where (n, wrappedν) = ν `divMod'` turn
        cosν = cos (unQuantity ν)
        -- sinν = sin (unQuantity wrappedν)
        e = unQuantity (eccentricity o)
        wrappedE = [u|rad|] $ acos ((e + cosν) / (1 + e * cosν))
        -- wrappedE = [u|rad|] $ atan2 (sqrt (1 - e*e) * sinν) (e + cosν)
        _E = if wrappedν < halfTurn
               then (unsafeMapUnit fromInteger n *: turn) +: wrappedE
               else (unsafeMapUnit fromInteger (n+1) *: turn) -: wrappedE

-- | Calculate the true anomaly, ν, of a body at time since periapse, t.
trueAnomalyAtTime :: (Converge [a], RealFloat a)
                  => Orbit a -> Time a -> Maybe (Angle a)
trueAnomalyAtTime o = trueAnomalyAtMeanAnomaly o . meanAnomalyAtTime o

-- | Calculate the true anomaly, ν, of an orbiting body when it has the given
-- mean anomaly, _M.
trueAnomalyAtMeanAnomaly :: (Converge [a], RealFloat a)
                         => Orbit a -> Angle a -> Maybe (Angle a)
trueAnomalyAtMeanAnomaly o = trueAnomalyAtEccentricAnomaly o <=<
                             eccentricAnomalyAtMeanAnomaly o

-- | Calculate the true anomaly, ν, of an orbiting body when it has the given
-- eccentric anomaly, _E.
--
-- The number of orbits represented by the anomalies is preserved;
-- i.e. ν `div` 2π = E `div` 2π
trueAnomalyAtEccentricAnomaly :: RealFloat a
                              => Orbit a -- ^ An elliptic orbit
                              -> Angle a -- ^ The eccentric anomaly _E
                              -> Maybe (Angle a) -- ^ The true anomaly, ν
trueAnomalyAtEccentricAnomaly o _E = case classify o of
                                       Elliptic -> Just ν
                                       _        -> Nothing
  where (n, wrappedE) = bimap (unsafeMapUnit fromInteger) unQuantity $
                        _E `divMod'` turn
        e = unQuantity $ eccentricity o
        wrappedν = [u|rad|] $ 2 * atan2 (sqrt (1 + e) * sin (wrappedE / 2))
                                        (sqrt (1 - e) * cos (wrappedE / 2))
        ν = turn *: n +: wrappedν
=======
-- | Calculate the areal velocity, A, of the orbit.
--
-- The areal velocity is the area <https://xkcd.com/21/ swept out> by the line
-- between the orbiting body and the primary per second.
arealVelocity :: (Ord a, Floating a) => Orbit a -> Quantity a [u|m^2/s|]
arealVelocity o = sqrt' (l *: μ) /: 2
  where l = semiLatusRectum o
        μ = primaryGravitationalParameter o
>>>>>>> 865e5922
<|MERGE_RESOLUTION|>--- conflicted
+++ resolved
@@ -318,6 +318,15 @@
     n = meanMotion o
     p = turn /: n
 
+-- | Calculate the areal velocity, A, of the orbit.
+--
+-- The areal velocity is the area <https://xkcd.com/21/ swept out> by the line
+-- between the orbiting body and the primary per second.
+arealVelocity :: (Ord a, Floating a) => Orbit a -> Quantity a [u|m^2/s|]
+arealVelocity o = sqrt' (l *: μ) /: 2
+  where l = semiLatusRectum o
+        μ = primaryGravitationalParameter o
+
 -- | Calculate the angle at which a body leaves the system when on an escape
 -- trajectory relative to the argument of periapsis. This is the limit of the
 -- true anomaly as time tends towards infinity minus the argument of periapsis.
@@ -349,7 +358,6 @@
 hyperbolicApproachAngle :: (Floating a, Ord a) => Orbit a -> Maybe (Angle a)
 hyperbolicApproachAngle = fmap negate' . hyperbolicDepartureAngle
 
-<<<<<<< HEAD
 -- | Calculate the time since periapse, t, when the body has the given
 -- <https://en.wikipedia.org/wiki/Mean_anomaly mean anomaly>, M. M may be
 -- negative, indicating that the orbiting body has yet to reach periapse.
@@ -529,14 +537,4 @@
         e = unQuantity $ eccentricity o
         wrappedν = [u|rad|] $ 2 * atan2 (sqrt (1 + e) * sin (wrappedE / 2))
                                         (sqrt (1 - e) * cos (wrappedE / 2))
-        ν = turn *: n +: wrappedν
-=======
--- | Calculate the areal velocity, A, of the orbit.
---
--- The areal velocity is the area <https://xkcd.com/21/ swept out> by the line
--- between the orbiting body and the primary per second.
-arealVelocity :: (Ord a, Floating a) => Orbit a -> Quantity a [u|m^2/s|]
-arealVelocity o = sqrt' (l *: μ) /: 2
-  where l = semiLatusRectum o
-        μ = primaryGravitationalParameter o
->>>>>>> 865e5922
+        ν = turn *: n +: wrappedν